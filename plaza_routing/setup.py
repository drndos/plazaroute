--- conflicted
+++ resolved
@@ -12,13 +12,8 @@
     long_description=readme,
     author='Jonas Matter, Robin Suter',
     author_email='robin@robinsuter.ch',
-<<<<<<< HEAD
     url='https://github.com/PlazaRoute/plazaroute',
-    license="AGPLv3",
-=======
-    url='https://github.com/PlazaRoute/PlazaRoute',
     license="MIT License",
->>>>>>> 2ca95d9d
     packages=find_packages(exclude=('tests', 'docs')),
     package_data={'': ['integration/routing_strategy/graphhopper_swagger.json']}
 )