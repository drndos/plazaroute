from ast import literal_eval
from typing import List
from datetime import datetime, timedelta
import logging

from plaza_routing.business import walking_route_finder
from plaza_routing.business import public_transport_route_finder
from plaza_routing.business.util import route_cost_matrix
from plaza_routing.business.util import validator

from plaza_routing.integration import geocoding_service

MAX_WALKING_DURATION = 60 * 5

logger = logging.getLogger('plaza_routing.plaza_route_finder')


<<<<<<< HEAD
def find_route(start: str, destination_address: str, departure, detailed: bool) -> dict:
    logger.info(f'route from {start} to {destination_address}')
=======
def find_route(start: str, destination: str, departure: str) -> dict:
    logger.info(f'route from {start} to {destination}')
>>>>>>> 315dbaa0

    start = _parse_location(start)
    destination = _parse_location(destination)
    departure = _parse_departure(departure)

    overall_walking_route = walking_route_finder.get_walking_route(start, destination)

    if overall_walking_route['duration'] <= MAX_WALKING_DURATION:
        logger.info("Walking is faster than using public transport, return walking only route")
        return _convert_walking_route_to_overall_response(overall_walking_route)

<<<<<<< HEAD
    route_combinations = _get_route_combinations(start, destination_address, departure, detailed)
=======
    route_combinations = _get_route_combinations(start, destination, departure)
>>>>>>> 315dbaa0
    best_route_combination = _get_best_route_combination(route_combinations)

    if not best_route_combination or overall_walking_route['duration'] < best_route_combination['accumulated_duration']:
        logger.info(f"{overall_walking_route['duration']} smaller than "
                    f"{best_route_combination['accumulated_duration']}, returning walking route only")
        return _convert_walking_route_to_overall_response(overall_walking_route)

    return best_route_combination


<<<<<<< HEAD
def _get_route_combinations(start: tuple, destination_address: str, departure, detailed: bool) -> List[dict]:
=======
def _get_route_combinations(start: tuple, destination: tuple, departure: str) -> List[dict]:
>>>>>>> 315dbaa0
    """ retrieves all possible routes for a specific start and destination address """

    public_transport_stops = public_transport_route_finder.get_public_transport_stops(start)

    routes = []
    for public_transport_stop_uic_ref, public_transport_stop_position in public_transport_stops.items():
        logger.debug(f'retrieve route with start at public transport stop: {public_transport_stop_uic_ref}')

        public_transport_departure = _calc_public_transport_departure(departure, start, public_transport_stop_position)

        public_transport_route = public_transport_route_finder.get_public_transport_route(public_transport_stop_uic_ref,
                                                                                          destination,
                                                                                          public_transport_departure)
        public_transport_route_start = \
            public_transport_route_finder.get_start_position(public_transport_route, detailed)
        start_walking_route = walking_route_finder.get_walking_route(start, public_transport_route_start)

        public_transport_route_destination = \
            public_transport_route_finder.get_destination_position(public_transport_route, detailed)
        end_walking_route = walking_route_finder.get_walking_route(public_transport_route_destination, destination)

        accumulated_duration = \
            start_walking_route['duration'] + public_transport_route['duration'] + end_walking_route['duration']

        routes.append({
            'start_walking_route': start_walking_route,
            'public_transport_connection': public_transport_route,
            'end_walking_route': end_walking_route,
            'accumulated_duration': accumulated_duration

        })
    return routes


def _get_best_route_combination(route_combinations: List[dict]) -> dict:
    """ retrieves the best route combination based on a cost matrix """
    temp_smallest_route_costs = 0
    temp_best_route_combination = None
    for route_combination in route_combinations:
        legs = (route_combination['start_walking_route'],
                route_combination['public_transport_connection'],
                route_combination['end_walking_route'])
        total_cost = route_cost_matrix.calculate_costs(legs)
        if total_cost < temp_smallest_route_costs or temp_smallest_route_costs == 0:
            temp_smallest_route_costs = total_cost
            temp_best_route_combination = route_combination
    return temp_best_route_combination


def _convert_walking_route_to_overall_response(walking_route: dict) -> dict:
    return {
        'start_walking_route': walking_route,
        'public_transport_connection': {},
        'end_walking_route': {},
        'accumulated_duration': walking_route['duration']
    }


def _calc_public_transport_departure(departure: str, start: tuple, destination: tuple) -> str:
    """
    Adds the duration that it takes to get from start to destination to the provided departure time.
    The destination should be a public transport stop to make sure that the pedestrian has enough time to catch
    the public transport.
    """
    walking_route = walking_route_finder.get_walking_route(start, destination)

    initial_departure = datetime.strptime(departure, '%H:%M')
    public_transport_departure = initial_departure + timedelta(seconds=walking_route['duration'])
    return '{:%H:%M}'.format(public_transport_departure)


def _parse_location(location: str) -> tuple:
    """ validates and returns the provided location (address or coordinate string) as a coordinate tuple """
    if validator.is_address(location):
        return geocoding_service.geocode(location)
    elif validator.is_valid_coordinate(location):
        return literal_eval(location)
    else:
        raise ValueError(f'invalid coordinate or location {location}')


def _parse_departure(departure: str) -> str:
    """
    If the provided departure is missing or invalid, the current time will be returned.
    Otherwise the passed departure will simply be returned.
    """
    if not departure or not validator.is_valid_departure(departure):
        return '{:%H:%M}'.format(datetime.now())
    return departure


if __name__ == "__main__":
    import time
    start_time = time.time()
    print(find_route('8.55546, 47.41071', 'Zürich, Hardbrücke', '14:42'))
    print(time.time() - start_time)<|MERGE_RESOLUTION|>--- conflicted
+++ resolved
@@ -15,13 +15,8 @@
 logger = logging.getLogger('plaza_routing.plaza_route_finder')
 
 
-<<<<<<< HEAD
-def find_route(start: str, destination_address: str, departure, detailed: bool) -> dict:
-    logger.info(f'route from {start} to {destination_address}')
-=======
-def find_route(start: str, destination: str, departure: str) -> dict:
+def find_route(start: str, destination: str, departure: str, detailed: bool) -> dict:
     logger.info(f'route from {start} to {destination}')
->>>>>>> 315dbaa0
 
     start = _parse_location(start)
     destination = _parse_location(destination)
@@ -33,11 +28,7 @@
         logger.info("Walking is faster than using public transport, return walking only route")
         return _convert_walking_route_to_overall_response(overall_walking_route)
 
-<<<<<<< HEAD
-    route_combinations = _get_route_combinations(start, destination_address, departure, detailed)
-=======
-    route_combinations = _get_route_combinations(start, destination, departure)
->>>>>>> 315dbaa0
+    route_combinations = _get_route_combinations(start, destination, departure, detailed)
     best_route_combination = _get_best_route_combination(route_combinations)
 
     if not best_route_combination or overall_walking_route['duration'] < best_route_combination['accumulated_duration']:
@@ -48,11 +39,7 @@
     return best_route_combination
 
 
-<<<<<<< HEAD
-def _get_route_combinations(start: tuple, destination_address: str, departure, detailed: bool) -> List[dict]:
-=======
-def _get_route_combinations(start: tuple, destination: tuple, departure: str) -> List[dict]:
->>>>>>> 315dbaa0
+def _get_route_combinations(start: tuple, destination: tuple, departure: str, detailed: bool) -> List[dict]:
     """ retrieves all possible routes for a specific start and destination address """
 
     public_transport_stops = public_transport_route_finder.get_public_transport_stops(start)
@@ -147,5 +134,5 @@
 if __name__ == "__main__":
     import time
     start_time = time.time()
-    print(find_route('8.55546, 47.41071', 'Zürich, Hardbrücke', '14:42'))
+    print(find_route('8.55546, 47.41071', 'Zürich, Hardbrücke', '14:42', True))
     print(time.time() - start_time)