--- conflicted
+++ resolved
@@ -12,13 +12,8 @@
     long_description=readme,
     author='Jonas Matter, Robin Suter',
     author_email='robin@robinsuter.ch',
-<<<<<<< HEAD
     url='https://github.com/PlazaRoute/plazaroute',
-    license="AGPLv3",
-=======
-    url='https://github.com/PlazaRoute/PlazaRoute',
     license="MIT License",
->>>>>>> 2ca95d9d
     packages=find_packages(exclude=('tests', 'docs')),
     install_requires=['osmium', 'Shapely', 'geojson', 'networkx', 'Rtree', 'jsonschema', 'ruamel.yaml'],
     entry_points={
