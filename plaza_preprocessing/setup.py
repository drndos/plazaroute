--- conflicted
+++ resolved
@@ -12,15 +12,9 @@
     long_description=readme,
     author='Jonas Matter, Robin Suter',
     author_email='robin@robinsuter.ch',
-<<<<<<< HEAD
-    url='https://github.com/PlazaRoute/PlazaRoute',
-    license="AGPLv3",
-    packages=find_packages(exclude=('tests', 'docs', 'scheduled')),
-=======
     url='https://github.com/PlazaRoute/plazaroute',
     license="MIT License",
-    packages=find_packages(exclude=('tests', 'docs')),
->>>>>>> db80bb1f
+    packages=find_packages(exclude=('tests', 'docs', 'scheduled')),
     install_requires=['osmium', 'Shapely', 'geojson', 'networkx', 'Rtree', 'jsonschema', 'ruamel.yaml'],
     entry_points={
         'console_scripts': [
